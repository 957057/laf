---
title: 云函数处理 WebSocket 长连接
---

# {{ $frontmatter.title }}

`laf.js` 于 `v0.6.11` 新增支持了 WebSocket 能力。

## WebSocket 触发器

当应用收到 WebSocket 消息时，会触发以下云函数事件，开发者为任一云函数配置以下触发器，即可处理 WebSocket 消息

- `WebSocket:connection` 有新 WebSocket 连接建立时触发，通过 `ctx.socket` 获取连接
- `WebSocket:message` 接收 WebSocket 消息时触发，通过 `ctx.params` 获取消息数据
- `WebSocket:close` 有 WebSocket 连接关闭时触发
- `WebSocket:error` 有 WebSocket 连接出错时触发

以下是云函数中处理 WebSocket 示例：

```ts
exports.main = async function (ctx) {
  if (ctx.method === "WebSocket:connection") {
    ctx.socket.send("hi connection succeed");
  }

  if (ctx.method === "WebSocket:message") {
    const { data } = ctx.params;
    console.log(data.toString());
    ctx.socket.send("I have received your message");
  }
};
```

以下是通过云函数向所有 WebSocket 连接发送消息示例：

```ts
import cloud from "@/cloud-sdk";

exports.main = async function (ctx) {
  const sockets: Set<WebSocket> = cloud.sockets;
  sockets.forEach((socket) => {
    socket.send("Everyone will receive this message");
  });
  return "ok";
};
```

更多用法请参考： https://github.com/websockets/ws

## 客户端 WebSocket 连接

```js
const wss = new WebSocket("wss://your-own-appid.lafyun.com");
wss.onopen = (socket) => {
  console.log("connected");
  wss.send("hi");
};

<<<<<<< HEAD
wss.onmessage = (data) => {
  console.log(data.toString());
=======
wss.onmessage = (res) => {
  console.log("收到了新的信息......")
  console.log(res.data);
>>>>>>> 11b5801d
};

wss.onclose = () => {
  console.log("closed");
};
```<|MERGE_RESOLUTION|>--- conflicted
+++ resolved
@@ -56,14 +56,9 @@
   wss.send("hi");
 };
 
-<<<<<<< HEAD
-wss.onmessage = (data) => {
-  console.log(data.toString());
-=======
 wss.onmessage = (res) => {
   console.log("收到了新的信息......")
   console.log(res.data);
->>>>>>> 11b5801d
 };
 
 wss.onclose = () => {
