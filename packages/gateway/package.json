--- conflicted
+++ resolved
@@ -4,11 +4,6 @@
   "description": "gateway service for laf.js",
   "main": "index.js",
   "private": true,
-<<<<<<< HEAD
-  "scripts": {
-  },
-=======
   "scripts": {},
->>>>>>> 0f6e3b04
   "author": "Maslow(wangfugen@126.com)"
 }