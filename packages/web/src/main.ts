import * as ElementPlusIconsVue from '@element-plus/icons-vue'
import { createPinia } from 'pinia'
import { createApp } from 'vue'
import App from './App.vue'
import { i18n } from '~/modules/locales'
import router from '~/router'

import '@unocss/reset/tailwind.css'
<<<<<<< HEAD
import './styles/main.scss'
=======
>>>>>>> 7e0a3634
import 'uno.css'
import './styles/main.scss'

import '~/router/permission'
import { parseTime } from '~/utils'

const pinia = createPinia()

const app = createApp(App)
app.use(pinia).use(i18n).use(router).mount('#app')

app.config.globalProperties.$filters = {
  parseTime(time: string | Date, cFormat: string) {
    return parseTime(time, cFormat)
  },
}

for (const [key, component] of Object.entries(ElementPlusIconsVue))
  app.component(key, component)
<|MERGE_RESOLUTION|>--- conflicted
+++ resolved
@@ -6,10 +6,6 @@
 import router from '~/router'
 
 import '@unocss/reset/tailwind.css'
-<<<<<<< HEAD
-import './styles/main.scss'
-=======
->>>>>>> 7e0a3634
 import 'uno.css'
 import './styles/main.scss'
 
